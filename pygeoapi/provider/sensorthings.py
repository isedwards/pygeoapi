# =================================================================
#
# Authors: Benjamin Webb <benjamin.miller.webb@gmail.com>
# Authors: Tom Kralidis <tomkralidis@gmail.com>
#
# Copyright (c) 2023 Benjamin Webb
# Copyright (c) 2022 Tom Kralidis
#
# Permission is hereby granted, free of charge, to any person
# obtaining a copy of this software and associated documentation
# files (the "Software"), to deal in the Software without
# restriction, including without limitation the rights to use,
# copy, modify, merge, publish, distribute, sublicense, and/or sell
# copies of the Software, and to permit persons to whom the
# Software is furnished to do so, subject to the following
# conditions:
#
# The above copyright notice and this permission notice shall be
# included in all copies or substantial portions of the Software.
#
# THE SOFTWARE IS PROVIDED "AS IS", WITHOUT WARRANTY OF ANY KIND,
# EXPRESS OR IMPLIED, INCLUDING BUT NOT LIMITED TO THE WARRANTIES
# OF MERCHANTABILITY, FITNESS FOR A PARTICULAR PURPOSE AND
# NONINFRINGEMENT. IN NO EVENT SHALL THE AUTHORS OR COPYRIGHT
# HOLDERS BE LIABLE FOR ANY CLAIM, DAMAGES OR OTHER LIABILITY,
# WHETHER IN AN ACTION OF CONTRACT, TORT OR OTHERWISE, ARISING
# FROM, OUT OF OR IN CONNECTION WITH THE SOFTWARE OR THE USE OR
# OTHER DEALINGS IN THE SOFTWARE.
#
# =================================================================

from json.decoder import JSONDecodeError
import os
import logging
from requests import Session

from pygeoapi.provider.base import (BaseProvider, ProviderQueryError,
<<<<<<< HEAD
                                    ProviderConnectionError,
                                    ProviderItemNotFoundError)
from json.decoder import JSONDecodeError
from pygeoapi.util import yaml_load, url_join, get_base_url, crs_transform
=======
                                    ProviderConnectionError)
from pygeoapi.util import yaml_load, url_join, crs_transform
>>>>>>> 3bddfad7

LOGGER = logging.getLogger(__name__)

ENTITY = {
    'Thing', 'Things', 'Observation', 'Observations',
    'Location', 'Locations', 'Sensor', 'Sensors',
    'Datastream', 'Datastreams', 'ObservedProperty',
    'ObservedProperties', 'FeatureOfInterest', 'FeaturesOfInterest',
    'HistoricalLocation', 'HistoricalLocations'
}
_EXPAND = {
    'Things': 'Locations,Datastreams',
    'Observations': 'Datastream,FeatureOfInterest',
    'Datastreams': """
        Sensor
        ,ObservedProperty
        ,Thing
        ,Thing/Locations
        ,Observations(
            $select=@iot.id;
            $orderby=phenomenonTime_desc
            )
        ,Observations/FeatureOfInterest(
            $select=feature
            )
    """
}
EXPAND = {k: ''.join(v.split()).replace('_', ' ')
          for (k, v) in _EXPAND.items()}


class SensorThingsProvider(BaseProvider):
    """SensorThings API (STA) Provider"""

    def __init__(self, provider_def):
        """
        STA Class constructor

        :param provider_def: provider definitions from yml pygeoapi-config.
                             data,id_field, name set in parent class

        :returns: pygeoapi.provider.sensorthings.SensorThingsProvider
        """
        LOGGER.debug('Setting SensorThings API (STA) provider')

        super().__init__(provider_def)
        self.data.rstrip('/')
        try:
            self.entity = provider_def['entity']
            self._url = url_join(self.data, self.entity)
        except KeyError:
            LOGGER.debug('Attempting to parse Entity from provider data')
            if not self._get_entity(self.data):
                raise RuntimeError('Entity type required')
            self.entity = self._get_entity(self.data)
            self._url = self.data
            self.data = self._url.rstrip(f'/{self.entity}')
        LOGGER.debug(f'STA endpoint: {self.data}, Entity: {self.entity}')

        # Default id
        if self.id_field:
            LOGGER.debug(f'Using id field: {self.id_field}')
        else:
            LOGGER.debug('Using default @iot.id for id field')
            self.id_field = '@iot.id'

        # Create intra-links
        self.links = {}
        self.intralink = provider_def.get('intralink', False)
        if self.intralink and provider_def.get('rel_link'):
            # For pytest
            self.rel_link = provider_def['rel_link']

        elif self.intralink:
            # Read from pygeoapi config
            with open(os.getenv('PYGEOAPI_CONFIG'), encoding='utf8') as fh:
                CONFIG = yaml_load(fh)
                self.rel_link = CONFIG['server']['url']

            for (name, rs) in CONFIG['resources'].items():
                pvs = rs.get('providers')
                p = get_provider_default(pvs)
                e = p.get('entity') or self._get_entity(p['data'])
                if any([
                    not pvs,  # No providers in resource
                    not p.get('intralink'),  # No configuration for intralinks
                    not e,  # No STA entity found
                    self.data not in p.get('data')  # No common STA endpoint
                ]):
                    continue

                if p.get('uri_field'):
                    LOGGER.debug(f'Linking {e} with field: {p["uri_field"]}')
                else:
                    LOGGER.debug(f'Linking {e} with collection: {name}')

                self.links[e] = {
                    'cnm': name,  # OAPI collection name,
                    'cid': p.get('id_field', '@iot.id'),  # OAPI id_field
                    'uri': p.get('uri_field')  # STA uri_field
                }

        # Start session
        self.http = Session()
        self.get_fields()

    def get_fields(self):
        """
        Get fields of STA Provider

        :returns: dict of fields
        """
        if not self.fields:
            r = self._get_response(self._url, {'$top': 1})
            try:
                results = r['value'][0]
            except IndexError:
                LOGGER.warning('could not get fields; returning empty set')
                return {}

            for (n, v) in results.items():
                if isinstance(v, (int, float)) or \
                   (isinstance(v, (dict, list)) and n in ENTITY):
                    self.fields[n] = {'type': 'number'}
                elif isinstance(v, str):
                    self.fields[n] = {'type': 'string'}

        return self.fields

    @crs_transform
    def query(self, offset=0, limit=10, resulttype='results',
              bbox=[], datetime_=None, properties=[], sortby=[],
              select_properties=[], skip_geometry=False, q=None, **kwargs):
        """
        STA query

        :param offset: starting record to return (default 0)
        :param limit: number of records to return (default 10)
        :param resulttype: return results or hit limit (default results)
        :param bbox: bounding box [minx,miny,maxx,maxy]
        :param datetime_: temporal (datestamp or extent)
        :param properties: list of tuples (name, value)
        :param sortby: list of dicts (property, order)
        :param select_properties: list of property names
        :param skip_geometry: bool of whether to skip geometry (default False)
        :param q: full-text search term(s)

        :returns: dict of GeoJSON FeatureCollection
        """

        return self._load(offset, limit, resulttype, bbox=bbox,
                          datetime_=datetime_, properties=properties,
                          sortby=sortby, select_properties=select_properties,
                          skip_geometry=skip_geometry)

    @crs_transform
    def get(self, identifier, **kwargs):
        """
        Query STA by id

        :param identifier: feature id

        :returns: dict of single GeoJSON feature
        """
<<<<<<< HEAD
        import os
        with open(os.getenv('PYGEOAPI_CONFIG'), encoding='utf8') as fh:
            CONFIG = yaml_load(fh)
            self._rel_link = get_base_url(CONFIG)

            # Validate intra-links
            for (name, rs) in CONFIG['resources'].items():
                if not rs.get('providers') or \
                   rs['providers'][0]['name'] != 'SensorThings':
                    continue

                _entity = rs['providers'][0].get('entity')
                uri = rs['providers'][0].get('uri_field', '')

                for p in rs['providers']:
                    # Validate linkable provider
                    if (p['name'] != 'SensorThings'
                            or not p.get('intralink', False)
                            or p['data'] != self.data):
                        continue

                    if p.get('default', False):
                        _entity = p['entity']
                        uri = p['uri_field']

                    self._linkables[_entity] = {}
                    self._linkables[_entity].update({
                        'n': name, 'u': uri
                    })
=======
        response = self._get_response(f'{self._url}({identifier})')
        return self._make_feature(response)
>>>>>>> 3bddfad7

    def _load(self, offset=0, limit=10, resulttype='results',
              bbox=[], datetime_=None, properties=[], sortby=[],
              select_properties=[], skip_geometry=False, q=None):
        """
        Private function: Load STA data

        :param offset: starting record to return (default 0)
        :param limit: number of records to return (default 10)
        :param resulttype: return results or hit limit (default results)
        :param bbox: bounding box [minx,miny,maxx,maxy]
        :param datetime_: temporal (datestamp or extent)
        :param properties: list of tuples (name, value)
        :param sortby: list of dicts (property, order)
        :param select_properties: list of property names
        :param skip_geometry: bool of whether to skip geometry (default False)
        :param q: full-text search term(s)

        :returns: dict of GeoJSON FeatureCollection
        """

        # Make defaults
        fc = {'type': 'FeatureCollection', 'features': []}
        params = {
            '$skip': str(offset),
            '$top': str(limit)
        }

        if properties or bbox or datetime_:
            params['$filter'] = self._make_filter(properties, bbox, datetime_)

        if sortby:
            params['$orderby'] = self._make_orderby(sortby)

        # Send request
        LOGGER.debug('Sending query')
        if resulttype == 'hits':
            LOGGER.debug('Returning hits')
            params['$count'] = 'true'
            response = self._get_response(url=self._url, params=params)
            fc['numberMatched'] = response.get('@iot.count')
            return fc

        # Make features
        response = self._get_response(url=self._url, params=params)
        v = response.get('value')

        # Query if values are less than expected
        while len(v) < limit:
            try:
                LOGGER.debug('Fetching next set of values')
                next_ = response['@iot.nextLink']
                response = self._get_response(next_)
                v.extend(response['value'])
            except (ProviderConnectionError, KeyError):
                break

        hits_ = min(limit, len(v))
        props = (select_properties, skip_geometry)
        fc['features'] = [self._make_feature(e, *props) for e in v[:hits_]]
        fc['numberReturned'] = hits_

        return fc

    def _make_feature(self, entity, select_properties=[], skip_geometry=False):
        """
        Private function: Create feature from entity

        :param entity: `dict` of STA entity
        :param select_properties: list of property names
        :param skip_geometry: bool of whether to skip geometry (default False)

        :returns: dict of GeoJSON Feature
        """
        _ = entity.pop(self.id_field)
        id = f"'{_}'" if isinstance(_, str) else str(_)
        f = {
            'type': 'Feature', 'id': id, 'properties': {}, 'geometry': None
        }

        # Make geometry
        if not skip_geometry:
            f['geometry'] = self._geometry(entity)

        # Fill properties block
        try:
            f['properties'] = self._expand_properties(
                entity, select_properties)
        except KeyError as err:
            LOGGER.error(err)
            raise ProviderQueryError(err)

        return f

    def _get_response(self, url, params={}):
        """
        Private function: Get STA response

        :param url: request url
        :param params: query parameters

        :returns: STA response
        """
        params.update({'$expand': EXPAND[self.entity]})

        r = self.http.get(url, params=params)

        if not r.ok:
            LOGGER.error('Bad http response code')
            raise ProviderConnectionError('Bad http response code')

        try:
            response = r.json()
        except JSONDecodeError as err:
            LOGGER.error('JSON decode error')
            raise ProviderQueryError(err)

        return response

    def _make_filter(self, properties, bbox=[], datetime_=None):
        """
        Private function: Make STA filter from query properties

        :param properties: list of tuples (name, value)
        :param bbox: bounding box [minx,miny,maxx,maxy]
        :param datetime_: temporal (datestamp or extent)

        :returns: STA $filter string of properties
        """
        ret = []
        for (name, value) in properties:
            if name in ENTITY:
                ret.append(f'{name}/@iot.id eq {value}')
            else:
                ret.append(f'{name} eq {value}')

        if bbox:
            minx, miny, maxx, maxy = bbox
            bbox_ = f'POLYGON (({minx} {miny}, {maxx} {miny}, \
                     {maxx} {maxy}, {minx} {maxy}, {minx} {miny}))'
            if self.entity == 'Things':
                loc = 'Locations/location'
            elif self.entity == 'Datastreams':
                loc = 'Thing/Locations/location'
            elif self.entity == 'Observations':
                loc = 'FeatureOfInterest/feature'
            ret.append(f"st_within({loc}, geography'{bbox_}')")

        if datetime_ is not None:
            if self.time_field is None:
                msg = 'time_field not enabled for collection'
                LOGGER.error(msg)
                raise ProviderQueryError(msg)

            if '/' in datetime_:
                time_start, time_end = datetime_.split('/')
                if time_start != '..':
                    ret.append(f'{self.time_field} ge {time_start}')
                if time_end != '..':
                    ret.append(f'{self.time_field} le {time_end}')
            else:
                ret.append(f'{self.time_field} eq {datetime_}')

        return ' and '.join(ret)

    def _make_orderby(self, sortby):
        """
        Private function: Make STA filter from query properties

        :param sortby: list of dicts (property, order)

        :returns: STA $orderby string
        """
        ret = []
        _map = {'+': 'asc', '-': 'desc'}
        for _ in sortby:
            prop = _['property']
            order = _map[_['order']]
            if prop in ENTITY:
                ret.append(f'{prop}/@iot.id {order}')
            else:
                ret.append(f'{prop} {order}')

        return ','.join(ret)

    def _geometry(self, entity):
        """
        Private function: Retrieve STA geometry

        :param entity: SensorThings entity

        :returns: GeoJSON Geometry for feature
        """
        try:
            if self.entity == 'Things':
                return entity['Locations'][0]['location']

            elif self.entity == 'Observations':
                return entity['FeatureOfInterest'].pop('feature')

            elif self.entity == 'Datastreams':
                try:
                    return entity['Observations'][0]['FeatureOfInterest'].pop('feature')  # noqa
                except (KeyError, IndexError):
                    return entity['Thing'].pop('Locations')[0]['location']

        except (KeyError, IndexError):
            LOGGER.warning('No geometry found')
            return None

    def _expand_properties(self, entity, keys=(), uri=''):
        """
        Private function: Parse STA entity into feature

        :param entity: SensorThings entity
        :param keys: keys used in properties block
        :param uri: uri of STA entity

        :returns: dict of SensorThings feature properties
        """
        LOGGER.debug('Adding extra properties')

        # Properties filter & display
        keys = (() if not self.properties and not keys else
                set(self.properties) | set(keys))

        if self.entity == 'Things':
            self._expand_location(entity)
        elif 'Thing' in entity.keys():
            self._expand_location(entity['Thing'])

        # Retain URI if present
        if entity.get('properties') and self.uri_field:
            uri = entity['properties']

        # Create intra links
        LOGGER.debug('Creating intralinks')
        for k, v in entity.items():
            if k in self.links:
                entity[k] = [self._get_uri(_v, **self.links[k]) for _v in v]
                LOGGER.debug(f'Created link for {k}')
            elif f'{k}s' in self.links:
                entity[k] = self._get_uri(v, **self.links[f'{k}s'])
                LOGGER.debug(f'Created link for {k}')

        # Make properties block
        LOGGER.debug('Making properties block')
        if entity.get('properties'):
            entity.update(entity.pop('properties'))

        if keys:
            ret = {k: entity.pop(k) for k in keys}
            entity = ret

        if self.uri_field is not None and uri != '':
            entity[self.uri_field] = uri

        return entity

    @staticmethod
    def _expand_location(entity):
        """
        Private function: Get STA item uri

        :param entity: `dict` of STA entity

        :returns: None
        """
        try:
            extra_props = entity['Locations'][0]['properties']
            entity['properties'].update(extra_props)
        except (KeyError, IndexError):
            selfLink = entity['@iot.selfLink']
            LOGGER.debug(f'{selfLink} has no Location properties')

    def _get_uri(self, entity, cnm, cid='@iot.id', uri=''):
        """
        Private function: Get STA item uri

        :param entity: `dict` of STA entity
        :param cnm: `str` of OAPI collection name
        :param cid: `str` of OAPI collection id field
        :param uri: `str` of STA entity uri field

        :returns: `str` of item uri
        """
        if uri:
            return entity['properties'][uri]
        else:
            id_ = entity[cid]
            id_ = f"'{id_}'" if isinstance(id_, str) else str(id_)
            uri = (self.rel_link, 'collections', cnm, 'items', id_)
            return url_join(*uri)

    @staticmethod
    def _get_entity(uri):
        """
        Private function: Parse STA Entity from uri

        :param uri: `str` of STA entity uri

        :returns: `str` of STA Entity
        """
        e = uri.split('/').pop()
        if e in ENTITY:
            return e
        else:
            return ''

    def __repr__(self):
        return f'<SensorThingsProvider> {self.data}, {self.entity}'<|MERGE_RESOLUTION|>--- conflicted
+++ resolved
@@ -35,15 +35,10 @@
 from requests import Session
 
 from pygeoapi.provider.base import (BaseProvider, ProviderQueryError,
-<<<<<<< HEAD
-                                    ProviderConnectionError,
-                                    ProviderItemNotFoundError)
+                                    ProviderConnectionError)
 from json.decoder import JSONDecodeError
-from pygeoapi.util import yaml_load, url_join, get_base_url, crs_transform
-=======
-                                    ProviderConnectionError)
-from pygeoapi.util import yaml_load, url_join, crs_transform
->>>>>>> 3bddfad7
+from pygeoapi.util import (yaml_load, url_join, get_base_url,
+                           crs_transform, get_provider_default)
 
 LOGGER = logging.getLogger(__name__)
 
@@ -121,7 +116,7 @@
             # Read from pygeoapi config
             with open(os.getenv('PYGEOAPI_CONFIG'), encoding='utf8') as fh:
                 CONFIG = yaml_load(fh)
-                self.rel_link = CONFIG['server']['url']
+                self.rel_link = get_base_url(CONFIG)
 
             for (name, rs) in CONFIG['resources'].items():
                 pvs = rs.get('providers')
@@ -208,40 +203,8 @@
 
         :returns: dict of single GeoJSON feature
         """
-<<<<<<< HEAD
-        import os
-        with open(os.getenv('PYGEOAPI_CONFIG'), encoding='utf8') as fh:
-            CONFIG = yaml_load(fh)
-            self._rel_link = get_base_url(CONFIG)
-
-            # Validate intra-links
-            for (name, rs) in CONFIG['resources'].items():
-                if not rs.get('providers') or \
-                   rs['providers'][0]['name'] != 'SensorThings':
-                    continue
-
-                _entity = rs['providers'][0].get('entity')
-                uri = rs['providers'][0].get('uri_field', '')
-
-                for p in rs['providers']:
-                    # Validate linkable provider
-                    if (p['name'] != 'SensorThings'
-                            or not p.get('intralink', False)
-                            or p['data'] != self.data):
-                        continue
-
-                    if p.get('default', False):
-                        _entity = p['entity']
-                        uri = p['uri_field']
-
-                    self._linkables[_entity] = {}
-                    self._linkables[_entity].update({
-                        'n': name, 'u': uri
-                    })
-=======
         response = self._get_response(f'{self._url}({identifier})')
         return self._make_feature(response)
->>>>>>> 3bddfad7
 
     def _load(self, offset=0, limit=10, resulttype='results',
               bbox=[], datetime_=None, properties=[], sortby=[],
