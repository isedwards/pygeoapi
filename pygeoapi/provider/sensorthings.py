# =================================================================
#
# Authors: Benjamin Webb <benjamin.miller.webb@gmail.com>
# Authors: Tom Kralidis <tomkralidis@gmail.com>
#
# Copyright (c) 2023 Benjamin Webb
# Copyright (c) 2022 Tom Kralidis
#
# Permission is hereby granted, free of charge, to any person
# obtaining a copy of this software and associated documentation
# files (the "Software"), to deal in the Software without
# restriction, including without limitation the rights to use,
# copy, modify, merge, publish, distribute, sublicense, and/or sell
# copies of the Software, and to permit persons to whom the
# Software is furnished to do so, subject to the following
# conditions:
#
# The above copyright notice and this permission notice shall be
# included in all copies or substantial portions of the Software.
#
# THE SOFTWARE IS PROVIDED "AS IS", WITHOUT WARRANTY OF ANY KIND,
# EXPRESS OR IMPLIED, INCLUDING BUT NOT LIMITED TO THE WARRANTIES
# OF MERCHANTABILITY, FITNESS FOR A PARTICULAR PURPOSE AND
# NONINFRINGEMENT. IN NO EVENT SHALL THE AUTHORS OR COPYRIGHT
# HOLDERS BE LIABLE FOR ANY CLAIM, DAMAGES OR OTHER LIABILITY,
# WHETHER IN AN ACTION OF CONTRACT, TORT OR OTHERWISE, ARISING
# FROM, OUT OF OR IN CONNECTION WITH THE SOFTWARE OR THE USE OR
# OTHER DEALINGS IN THE SOFTWARE.
#
# =================================================================

from json.decoder import JSONDecodeError
import os
import logging
from requests import Session

<<<<<<< HEAD
from pygeoapi.provider.base import (
    BaseProvider, ProviderQueryError, ProviderConnectionError)
from pygeoapi.util import (
    yaml_load, url_join, get_provider_default, crs_transform)
=======
from pygeoapi.provider.base import (BaseProvider, ProviderQueryError,
                                    ProviderConnectionError)
from pygeoapi.util import (yaml_load, url_join, get_provider_default,
                           get_base_url)
>>>>>>> 48b5b3b1

LOGGER = logging.getLogger(__name__)

ENTITY = {
    'Thing', 'Things', 'Observation', 'Observations',
    'Location', 'Locations', 'Sensor', 'Sensors',
    'Datastream', 'Datastreams', 'ObservedProperty',
    'ObservedProperties', 'FeatureOfInterest', 'FeaturesOfInterest',
    'HistoricalLocation', 'HistoricalLocations'
}
_EXPAND = {
    'Things': 'Locations,Datastreams',
    'Observations': 'Datastream,FeatureOfInterest',
    'Datastreams': """
        Sensor
        ,ObservedProperty
        ,Thing
        ,Thing/Locations
        ,Observations(
            $select=@iot.id;
            $orderby=phenomenonTime_desc
            )
        ,Observations/FeatureOfInterest(
            $select=feature
            )
    """
}
EXPAND = {k: ''.join(v.split()).replace('_', ' ')
          for (k, v) in _EXPAND.items()}


class SensorThingsProvider(BaseProvider):
    """SensorThings API (STA) Provider"""

    def __init__(self, provider_def):
        """
        STA Class constructor

        :param provider_def: provider definitions from yml pygeoapi-config.
                             data,id_field, name set in parent class

        :returns: pygeoapi.provider.sensorthings.SensorThingsProvider
        """
        LOGGER.debug('Setting SensorThings API (STA) provider')

        super().__init__(provider_def)
        self.data.rstrip('/')
        try:
            self.entity = provider_def['entity']
            self._url = url_join(self.data, self.entity)
        except KeyError:
            LOGGER.debug('Attempting to parse Entity from provider data')
            if not self._get_entity(self.data):
                raise RuntimeError('Entity type required')
            self.entity = self._get_entity(self.data)
            self._url = self.data
            self.data = self._url.rstrip(f'/{self.entity}')
        LOGGER.debug(f'STA endpoint: {self.data}, Entity: {self.entity}')

        # Default id
        if self.id_field:
            LOGGER.debug(f'Using id field: {self.id_field}')
        else:
            LOGGER.debug('Using default @iot.id for id field')
            self.id_field = '@iot.id'

        # Create intra-links
        self.links = {}
        self.intralink = provider_def.get('intralink', False)
        if self.intralink and provider_def.get('rel_link'):
            # For pytest
            self.rel_link = provider_def['rel_link']

        elif self.intralink:
            # Read from pygeoapi config
            with open(os.getenv('PYGEOAPI_CONFIG'), encoding='utf8') as fh:
                CONFIG = yaml_load(fh)
                self.rel_link = get_base_url(CONFIG)

            for (name, rs) in CONFIG['resources'].items():
                pvs = rs.get('providers')
                p = get_provider_default(pvs)
                e = p.get('entity') or self._get_entity(p['data'])
                if any([
                    not pvs,  # No providers in resource
                    not p.get('intralink'),  # No configuration for intralinks
                    not e,  # No STA entity found
                    self.data not in p.get('data')  # No common STA endpoint
                ]):
                    continue

                if p.get('uri_field'):
                    LOGGER.debug(f'Linking {e} with field: {p["uri_field"]}')
                else:
                    LOGGER.debug(f'Linking {e} with collection: {name}')

                self.links[e] = {
                    'cnm': name,  # OAPI collection name,
                    'cid': p.get('id_field', '@iot.id'),  # OAPI id_field
                    'uri': p.get('uri_field')  # STA uri_field
                }

        # Start session
        self.http = Session()
        self.get_fields()

    def get_fields(self):
        """
        Get fields of STA Provider

        :returns: dict of fields
        """
        if not self.fields:
            r = self._get_response(self._url, {'$top': 1})
            try:
                results = r['value'][0]
            except IndexError:
                LOGGER.warning('could not get fields; returning empty set')
                return {}

            for (n, v) in results.items():
                if isinstance(v, (int, float)) or \
                   (isinstance(v, (dict, list)) and n in ENTITY):
                    self.fields[n] = {'type': 'number'}
                elif isinstance(v, str):
                    self.fields[n] = {'type': 'string'}

        return self.fields

    @crs_transform
    def query(self, offset=0, limit=10, resulttype='results',
              bbox=[], datetime_=None, properties=[], sortby=[],
              select_properties=[], skip_geometry=False, q=None, **kwargs):
        """
        STA query

        :param offset: starting record to return (default 0)
        :param limit: number of records to return (default 10)
        :param resulttype: return results or hit limit (default results)
        :param bbox: bounding box [minx,miny,maxx,maxy]
        :param datetime_: temporal (datestamp or extent)
        :param properties: list of tuples (name, value)
        :param sortby: list of dicts (property, order)
        :param select_properties: list of property names
        :param skip_geometry: bool of whether to skip geometry (default False)
        :param q: full-text search term(s)

        :returns: dict of GeoJSON FeatureCollection
        """

        return self._load(offset, limit, resulttype, bbox=bbox,
                          datetime_=datetime_, properties=properties,
                          sortby=sortby, select_properties=select_properties,
                          skip_geometry=skip_geometry)

    @crs_transform
    def get(self, identifier, **kwargs):
        """
        Query STA by id

        :param identifier: feature id

        :returns: dict of single GeoJSON feature
        """
        response = self._get_response(f'{self._url}({identifier})')
        return self._make_feature(response)

    def _load(self, offset=0, limit=10, resulttype='results',
              bbox=[], datetime_=None, properties=[], sortby=[],
              select_properties=[], skip_geometry=False, q=None):
        """
        Private function: Load STA data

        :param offset: starting record to return (default 0)
        :param limit: number of records to return (default 10)
        :param resulttype: return results or hit limit (default results)
        :param bbox: bounding box [minx,miny,maxx,maxy]
        :param datetime_: temporal (datestamp or extent)
        :param properties: list of tuples (name, value)
        :param sortby: list of dicts (property, order)
        :param select_properties: list of property names
        :param skip_geometry: bool of whether to skip geometry (default False)
        :param q: full-text search term(s)

        :returns: dict of GeoJSON FeatureCollection
        """

        # Make defaults
        fc = {'type': 'FeatureCollection', 'features': []}
        params = {
            '$skip': str(offset),
            '$top': str(limit)
        }

        if properties or bbox or datetime_:
            params['$filter'] = self._make_filter(properties, bbox, datetime_)

        if sortby:
            params['$orderby'] = self._make_orderby(sortby)

        # Send request
        LOGGER.debug('Sending query')
        if resulttype == 'hits':
            LOGGER.debug('Returning hits')
            params['$count'] = 'true'
            response = self._get_response(url=self._url, params=params)
            fc['numberMatched'] = response.get('@iot.count')
            return fc

        # Make features
        response = self._get_response(url=self._url, params=params)
        v = response.get('value')

        # Query if values are less than expected
        while len(v) < limit:
            try:
                LOGGER.debug('Fetching next set of values')
                next_ = response['@iot.nextLink']
                response = self._get_response(next_)
                v.extend(response['value'])
            except (ProviderConnectionError, KeyError):
                break

        hits_ = min(limit, len(v))
        props = (select_properties, skip_geometry)
        fc['features'] = [self._make_feature(e, *props) for e in v[:hits_]]
        fc['numberReturned'] = hits_

        return fc

    def _make_feature(self, entity, select_properties=[], skip_geometry=False):
        """
        Private function: Create feature from entity

        :param entity: `dict` of STA entity
        :param select_properties: list of property names
        :param skip_geometry: bool of whether to skip geometry (default False)

        :returns: dict of GeoJSON Feature
        """
        _ = entity.pop(self.id_field)
        id = f"'{_}'" if isinstance(_, str) else str(_)
        f = {
            'type': 'Feature', 'id': id, 'properties': {}, 'geometry': None
        }

        # Make geometry
        if not skip_geometry:
            f['geometry'] = self._geometry(entity)

        # Fill properties block
        try:
            f['properties'] = self._expand_properties(
                entity, select_properties)
        except KeyError as err:
            LOGGER.error(err)
            raise ProviderQueryError(err)

        return f

    def _get_response(self, url, params={}):
        """
        Private function: Get STA response

        :param url: request url
        :param params: query parameters

        :returns: STA response
        """
        params.update({'$expand': EXPAND[self.entity]})

        r = self.http.get(url, params=params)

        if not r.ok:
            LOGGER.error('Bad http response code')
            raise ProviderConnectionError('Bad http response code')

        try:
            response = r.json()
        except JSONDecodeError as err:
            LOGGER.error('JSON decode error')
            raise ProviderQueryError(err)

        return response

    def _make_filter(self, properties, bbox=[], datetime_=None):
        """
        Private function: Make STA filter from query properties

        :param properties: list of tuples (name, value)
        :param bbox: bounding box [minx,miny,maxx,maxy]
        :param datetime_: temporal (datestamp or extent)

        :returns: STA $filter string of properties
        """
        ret = []
        for (name, value) in properties:
            if name in ENTITY:
                ret.append(f'{name}/@iot.id eq {value}')
            else:
                ret.append(f'{name} eq {value}')

        if bbox:
            minx, miny, maxx, maxy = bbox
            bbox_ = f'POLYGON (({minx} {miny}, {maxx} {miny}, \
                     {maxx} {maxy}, {minx} {maxy}, {minx} {miny}))'
            if self.entity == 'Things':
                loc = 'Locations/location'
            elif self.entity == 'Datastreams':
                loc = 'Thing/Locations/location'
            elif self.entity == 'Observations':
                loc = 'FeatureOfInterest/feature'
            ret.append(f"st_within({loc}, geography'{bbox_}')")

        if datetime_ is not None:
            if self.time_field is None:
                msg = 'time_field not enabled for collection'
                LOGGER.error(msg)
                raise ProviderQueryError(msg)

            if '/' in datetime_:
                time_start, time_end = datetime_.split('/')
                if time_start != '..':
                    ret.append(f'{self.time_field} ge {time_start}')
                if time_end != '..':
                    ret.append(f'{self.time_field} le {time_end}')
            else:
                ret.append(f'{self.time_field} eq {datetime_}')

        return ' and '.join(ret)

    def _make_orderby(self, sortby):
        """
        Private function: Make STA filter from query properties

        :param sortby: list of dicts (property, order)

        :returns: STA $orderby string
        """
        ret = []
        _map = {'+': 'asc', '-': 'desc'}
        for _ in sortby:
            prop = _['property']
            order = _map[_['order']]
            if prop in ENTITY:
                ret.append(f'{prop}/@iot.id {order}')
            else:
                ret.append(f'{prop} {order}')

        return ','.join(ret)

    def _geometry(self, entity):
        """
        Private function: Retrieve STA geometry

        :param entity: SensorThings entity

        :returns: GeoJSON Geometry for feature
        """
        try:
            if self.entity == 'Things':
                return entity['Locations'][0]['location']

            elif self.entity == 'Observations':
                return entity['FeatureOfInterest'].pop('feature')

            elif self.entity == 'Datastreams':
                try:
                    return entity['Observations'][0]['FeatureOfInterest'].pop('feature')  # noqa
                except (KeyError, IndexError):
                    return entity['Thing'].pop('Locations')[0]['location']

        except (KeyError, IndexError):
            LOGGER.warning('No geometry found')
            return None

    def _expand_properties(self, entity, keys=(), uri=''):
        """
        Private function: Parse STA entity into feature

        :param entity: SensorThings entity
        :param keys: keys used in properties block
        :param uri: uri of STA entity

        :returns: dict of SensorThings feature properties
        """
        LOGGER.debug('Adding extra properties')

        # Properties filter & display
        keys = (() if not self.properties and not keys else
                set(self.properties) | set(keys))

        if self.entity == 'Things':
            self._expand_location(entity)
        elif 'Thing' in entity.keys():
            self._expand_location(entity['Thing'])

        # Retain URI if present
        if entity.get('properties') and self.uri_field:
            uri = entity['properties']

        # Create intra links
        LOGGER.debug('Creating intralinks')
        for k, v in entity.items():
            if k in self.links:
                entity[k] = [self._get_uri(_v, **self.links[k]) for _v in v]
                LOGGER.debug(f'Created link for {k}')
            elif f'{k}s' in self.links:
                entity[k] = self._get_uri(v, **self.links[f'{k}s'])
                LOGGER.debug(f'Created link for {k}')

        # Make properties block
        LOGGER.debug('Making properties block')
        if entity.get('properties'):
            entity.update(entity.pop('properties'))

        if keys:
            ret = {k: entity.pop(k) for k in keys}
            entity = ret

        if self.uri_field is not None and uri != '':
            entity[self.uri_field] = uri

        return entity

    @staticmethod
    def _expand_location(entity):
        """
        Private function: Get STA item uri

        :param entity: `dict` of STA entity

        :returns: None
        """
        try:
            extra_props = entity['Locations'][0]['properties']
            entity['properties'].update(extra_props)
        except (KeyError, IndexError):
            selfLink = entity['@iot.selfLink']
            LOGGER.debug(f'{selfLink} has no Location properties')

    def _get_uri(self, entity, cnm, cid='@iot.id', uri=''):
        """
        Private function: Get STA item uri

        :param entity: `dict` of STA entity
        :param cnm: `str` of OAPI collection name
        :param cid: `str` of OAPI collection id field
        :param uri: `str` of STA entity uri field

        :returns: `str` of item uri
        """
        if uri:
            return entity['properties'][uri]
        else:
            id_ = entity[cid]
            id_ = f"'{id_}'" if isinstance(id_, str) else str(id_)
            uri = (self.rel_link, 'collections', cnm, 'items', id_)
            return url_join(*uri)

    @staticmethod
    def _get_entity(uri):
        """
        Private function: Parse STA Entity from uri

        :param uri: `str` of STA entity uri

        :returns: `str` of STA Entity
        """
        e = uri.split('/').pop()
        if e in ENTITY:
            return e
        else:
            return ''

    def __repr__(self):
        return f'<SensorThingsProvider> {self.data}, {self.entity}'<|MERGE_RESOLUTION|>--- conflicted
+++ resolved
@@ -34,17 +34,10 @@
 import logging
 from requests import Session
 
-<<<<<<< HEAD
 from pygeoapi.provider.base import (
     BaseProvider, ProviderQueryError, ProviderConnectionError)
 from pygeoapi.util import (
-    yaml_load, url_join, get_provider_default, crs_transform)
-=======
-from pygeoapi.provider.base import (BaseProvider, ProviderQueryError,
-                                    ProviderConnectionError)
-from pygeoapi.util import (yaml_load, url_join, get_provider_default,
-                           get_base_url)
->>>>>>> 48b5b3b1
+    yaml_load, url_join, get_provider_default, crs_transform, get_base_url)
 
 LOGGER = logging.getLogger(__name__)
 
