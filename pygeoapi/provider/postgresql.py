--- conflicted
+++ resolved
@@ -333,9 +333,6 @@
 
         return TableModel
 
-<<<<<<< HEAD
-    def _sqlalchemy_to_feature(self, item, crs_transform_out=None):
-=======
     @staticmethod
     def _name_for_scalar_relationship(
         base, local_cls, referred_cls, constraint,
@@ -354,8 +351,7 @@
             return newname
         return name
 
-    def _sqlalchemy_to_feature(self, item):
->>>>>>> 1a1d6362
+    def _sqlalchemy_to_feature(self, item, crs_transform_out=None):
         feature = {
             'type': 'Feature'
         }
